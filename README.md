--- conflicted
+++ resolved
@@ -79,14 +79,9 @@
   ```
   { 
     data: { 
-<<<<<<< HEAD
       todos: { 
         id
         text 
-=======
-      todo: { 
-        id 
->>>>>>> 78408f99
         } 
       } 
   }
